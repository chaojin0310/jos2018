--- conflicted
+++ resolved
@@ -314,12 +314,9 @@
 	cprintf("Welcome to the JOS kernel monitor!\n");
 	cprintf("Type 'help' for a list of commands.\n");
 
-<<<<<<< HEAD
 	if (tf != NULL)
 		print_trapframe(tf);
 
-=======
->>>>>>> 9fd30612
 	while (1) {
 		buf = readline("K> ");
 		if (buf != NULL)
